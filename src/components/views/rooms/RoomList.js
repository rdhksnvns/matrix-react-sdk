--- conflicted
+++ resolved
@@ -717,14 +717,8 @@
             {
                 list: this.state.lists[TAG_DM],
                 label: _t('Direct Messages'),
-<<<<<<< HEAD
-                tagName: "im.vector.fake.direct",
-                incomingCall: incomingCallIfTaggedAs('im.vector.fake.direct'),
-=======
                 tagName: TAG_DM,
-                order: "recent",
                 incomingCall: incomingCallIfTaggedAs(TAG_DM),
->>>>>>> b45a1c12
                 onAddRoom: () => {dis.dispatch({action: 'view_create_chat'});},
                 addRoomLabel: _t("Start chat"),
             },

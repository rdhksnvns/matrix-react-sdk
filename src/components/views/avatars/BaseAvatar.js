--- conflicted
+++ resolved
@@ -139,11 +139,7 @@
 
         const {
             name, idName, title, url, urls, width, height, resizeMethod,
-<<<<<<< HEAD
-            defaultToInitialLetter, viewUserOnClick,
-=======
             defaultToInitialLetter, onClick,
->>>>>>> f8d7902d
             ...otherProps
         } = this.props;
 

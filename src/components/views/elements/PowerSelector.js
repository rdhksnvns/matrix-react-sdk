/*
Copyright 2015, 2016 OpenMarket Ltd

Licensed under the Apache License, Version 2.0 (the "License");
you may not use this file except in compliance with the License.
You may obtain a copy of the License at

    http://www.apache.org/licenses/LICENSE-2.0

Unless required by applicable law or agreed to in writing, software
distributed under the License is distributed on an "AS IS" BASIS,
WITHOUT WARRANTIES OR CONDITIONS OF ANY KIND, either express or implied.
See the License for the specific language governing permissions and
limitations under the License.
*/

import React from 'react';
import PropTypes from 'prop-types';
import createReactClass from 'create-react-class';
import * as Roles from '../../../Roles';
import { _t } from '../../../languageHandler';
import Field from "./Field";
import {Key} from "../../../Keyboard";

export default createReactClass({
    displayName: 'PowerSelector',

    propTypes: {
        value: PropTypes.number.isRequired,
        // The maximum value that can be set with the power selector
        maxValue: PropTypes.number.isRequired,

        // Default user power level for the room
        usersDefault: PropTypes.number.isRequired,

        // should the user be able to change the value? false by default.
        disabled: PropTypes.bool,
        onChange: PropTypes.func,

        // Optional key to pass as the second argument to `onChange`
        powerLevelKey: PropTypes.string,

        // The name to annotate the selector with
        label: PropTypes.string,
    },

    getInitialState: function() {
        return {
            levelRoleMap: {},
            // List of power levels to show in the drop-down
            options: [],

            customValue: this.props.value,
            selectValue: 0,
        };
    },

    getDefaultProps: function() {
        return {
            maxValue: Infinity,
            usersDefault: 0,
        };
    },

<<<<<<< HEAD
    componentWillMount: function() {
        // TODO: [REACT-WARNING] Move this to class constructor
=======
    componentDidMount: function() {
>>>>>>> 0fcbe40b
        this._initStateFromProps(this.props);
    },

    componentWillReceiveProps: function(newProps) {
        this._initStateFromProps(newProps);
    },

    _initStateFromProps: function(newProps) {
        // This needs to be done now because levelRoleMap has translated strings
        const levelRoleMap = Roles.levelRoleMap(newProps.usersDefault);
        const options = Object.keys(levelRoleMap).filter(level => {
            return (
                level === undefined ||
                level <= newProps.maxValue ||
                level == newProps.value
            );
        });

        const isCustom = levelRoleMap[newProps.value] === undefined;

        this.setState({
            levelRoleMap,
            options,
            custom: isCustom,
            customLevel: newProps.value,
            selectValue: isCustom ? "SELECT_VALUE_CUSTOM" : newProps.value,
        });
    },

    onSelectChange: function(event) {
        const isCustom = event.target.value === "SELECT_VALUE_CUSTOM";
        if (isCustom) {
            this.setState({custom: true});
        } else {
            this.props.onChange(event.target.value, this.props.powerLevelKey);
            this.setState({selectValue: event.target.value});
        }
    },

    onCustomChange: function(event) {
        this.setState({customValue: event.target.value});
    },

    onCustomBlur: function(event) {
        event.preventDefault();
        event.stopPropagation();

        this.props.onChange(parseInt(this.state.customValue), this.props.powerLevelKey);
    },

    onCustomKeyDown: function(event) {
        if (event.key === Key.ENTER) {
            event.preventDefault();
            event.stopPropagation();

            // Do not call the onChange handler directly here - it can cause an infinite loop.
            // Long story short, a user hits Enter to submit the value which onChange handles as
            // raising a dialog which causes a blur which causes a dialog which causes a blur and
            // so on. By not causing the onChange to be called here, we avoid the loop because we
            // handle the onBlur safely.
            event.target.blur();
        }
    },

    render: function() {
        let picker;
        const label = typeof this.props.label === "undefined" ? _t("Power level") : this.props.label;
        if (this.state.custom) {
            picker = (
                <Field type="number"
                       label={label} max={this.props.maxValue}
                       onBlur={this.onCustomBlur} onKeyDown={this.onCustomKeyDown} onChange={this.onCustomChange}
                       value={String(this.state.customValue)} disabled={this.props.disabled} />
            );
        } else {
            // Each level must have a definition in this.state.levelRoleMap
            let options = this.state.options.map((level) => {
                return {
                    value: level,
                    text: Roles.textualPowerLevel(level, this.props.usersDefault),
                };
            });
            options.push({ value: "SELECT_VALUE_CUSTOM", text: _t("Custom level") });
            options = options.map((op) => {
                return <option value={op.value} key={op.value}>{ op.text }</option>;
            });

            picker = (
                <Field element="select"
                       label={label} onChange={this.onSelectChange}
                       value={String(this.state.selectValue)} disabled={this.props.disabled}>
                    {options}
                </Field>
            );
        }

        return (
            <div className="mx_PowerSelector">
                { picker }
            </div>
        );
    },
});<|MERGE_RESOLUTION|>--- conflicted
+++ resolved
@@ -62,12 +62,8 @@
         };
     },
 
-<<<<<<< HEAD
-    componentWillMount: function() {
+    componentDidMount: function() {
         // TODO: [REACT-WARNING] Move this to class constructor
-=======
-    componentDidMount: function() {
->>>>>>> 0fcbe40b
         this._initStateFromProps(this.props);
     },
 

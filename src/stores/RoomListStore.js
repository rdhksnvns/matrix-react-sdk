--- conflicted
+++ resolved
@@ -36,26 +36,13 @@
 const CATEGORY_BOLD = "bold";   // Unread messages (not notified, 'Mentions Only' rooms)
 const CATEGORY_IDLE = "idle";   // Nothing of interest
 
-<<<<<<< HEAD
+export const TAG_DM = "im.vector.fake.direct";
+
 /**
  * Identifier for manual sorting behaviour: sort by the user defined order.
  * @type {string}
  */
 export const ALGO_MANUAL = "manual";
-=======
-const CATEGORY_ORDER = [CATEGORY_RED, CATEGORY_GREY, CATEGORY_BOLD, CATEGORY_IDLE];
-
-export const TAG_DM = "im.vector.fake.direct";
-
-const LIST_ORDERS = {
-    "m.favourite": "manual",
-    "im.vector.fake.invite": "recent",
-    "im.vector.fake.recent": "recent",
-    [TAG_DM]: "recent",
-    "m.lowpriority": "recent",
-    "im.vector.fake.archived": "recent",
-};
->>>>>>> b45a1c12
 
 /**
  * Identifier for alphabetic sorting behaviour: sort by the room name alphabetically first.
@@ -79,9 +66,9 @@
             return ALGO_MANUAL;
         case "im.vector.fake.invite":
         case "im.vector.fake.recent":
-        case "im.vector.fake.direct":
         case "im.vector.fake.archived":
         case "m.lowpriority":
+        case TAG_DM:
         default:
             return settingAlgorithm;
     }
@@ -91,9 +78,9 @@
     "m.favourite",
     "im.vector.fake.invite",
     "im.vector.fake.recent",
-    "im.vector.fake.direct",
     "im.vector.fake.archived",
     "m.lowpriority",
+    TAG_DM,
 ]);
 
 /**
@@ -117,6 +104,7 @@
     updateSortingAlgorithm(algorithm, orderImportantFirst) {
         // Dev note: We only have two algorithms at the moment, but it isn't impossible that we want
         // multiple in the future. Also constants make things slightly clearer.
+        console.log("Updating room sorting algorithm: ", {algorithm, orderImportantFirst});
         this._setState({algorithm, orderImportantFirst});
 
         // Trigger a resort of the entire list to reflect the change in algorithm
